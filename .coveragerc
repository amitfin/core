[run]
source = homeassistant

omit =
    homeassistant/__main__.py

    homeassistant/external/*

    # omit pieces of code that rely on external devices being present
    homeassistant/components/arduino.py
    homeassistant/components/*/arduino.py

    homeassistant/components/isy994.py
    homeassistant/components/*/isy994.py

    homeassistant/components/modbus.py
    homeassistant/components/*/modbus.py

    homeassistant/components/wink.py
    homeassistant/components/*/wink.py

    homeassistant/components/zwave.py
    homeassistant/components/*/zwave.py

    homeassistant/components/*/tellstick.py
    homeassistant/components/*/vera.py

    homeassistant/components/browser.py
<<<<<<< HEAD
    homeassistant/components/camera/*
=======
    homeassistant/components/device_tracker/asuswrt.py
>>>>>>> 2eeb80f1
    homeassistant/components/device_tracker/ddwrt.py
    homeassistant/components/device_tracker/luci.py
    homeassistant/components/device_tracker/netgear.py
    homeassistant/components/device_tracker/nmap_tracker.py
    homeassistant/components/device_tracker/tomato.py
    homeassistant/components/device_tracker/tplink.py
    homeassistant/components/discovery.py
    homeassistant/components/downloader.py
    homeassistant/components/keyboard.py
    homeassistant/components/light/hue.py
    homeassistant/components/light/limitlessled.py
    homeassistant/components/media_player/cast.py
    homeassistant/components/media_player/kodi.py
    homeassistant/components/media_player/mpd.py
    homeassistant/components/notify/file.py
    homeassistant/components/notify/instapush.py
    homeassistant/components/notify/nma.py
    homeassistant/components/notify/pushbullet.py
    homeassistant/components/notify/pushover.py
    homeassistant/components/notify/smtp.py
    homeassistant/components/notify/syslog.py
    homeassistant/components/notify/xmpp.py
    homeassistant/components/sensor/bitcoin.py
    homeassistant/components/sensor/efergy.py
    homeassistant/components/sensor/forecast.py
    homeassistant/components/sensor/mysensors.py
    homeassistant/components/sensor/openweathermap.py
    homeassistant/components/sensor/sabnzbd.py
    homeassistant/components/sensor/swiss_public_transport.py
    homeassistant/components/sensor/systemmonitor.py
    homeassistant/components/sensor/temper.py
    homeassistant/components/sensor/time_date.py
    homeassistant/components/sensor/transmission.py
<<<<<<< HEAD
    homeassistant/components/switch/command_switch.py
=======
    homeassistant/components/sensor/edimax.py
>>>>>>> 2eeb80f1
    homeassistant/components/switch/hikvisioncam.py
    homeassistant/components/switch/transmission.py
    homeassistant/components/switch/wemo.py
    homeassistant/components/thermostat/nest.py


[report]
# Regexes for lines to exclude from consideration
exclude_lines =
    # Have to re-enable the standard pragma
    pragma: no cover

    # Don't complain about missing debug-only code:
    def __repr__

    # Don't complain if tests don't hit defensive assertion code:
    raise AssertionError
    raise NotImplementedError<|MERGE_RESOLUTION|>--- conflicted
+++ resolved
@@ -26,11 +26,8 @@
     homeassistant/components/*/vera.py
 
     homeassistant/components/browser.py
-<<<<<<< HEAD
     homeassistant/components/camera/*
-=======
     homeassistant/components/device_tracker/asuswrt.py
->>>>>>> 2eeb80f1
     homeassistant/components/device_tracker/ddwrt.py
     homeassistant/components/device_tracker/luci.py
     homeassistant/components/device_tracker/netgear.py
@@ -54,6 +51,7 @@
     homeassistant/components/notify/syslog.py
     homeassistant/components/notify/xmpp.py
     homeassistant/components/sensor/bitcoin.py
+    homeassistant/components/sensor/edimax.py
     homeassistant/components/sensor/efergy.py
     homeassistant/components/sensor/forecast.py
     homeassistant/components/sensor/mysensors.py
@@ -64,11 +62,7 @@
     homeassistant/components/sensor/temper.py
     homeassistant/components/sensor/time_date.py
     homeassistant/components/sensor/transmission.py
-<<<<<<< HEAD
     homeassistant/components/switch/command_switch.py
-=======
-    homeassistant/components/sensor/edimax.py
->>>>>>> 2eeb80f1
     homeassistant/components/switch/hikvisioncam.py
     homeassistant/components/switch/transmission.py
     homeassistant/components/switch/wemo.py
